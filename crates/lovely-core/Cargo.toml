--- conflicted
+++ resolved
@@ -21,17 +21,12 @@
 itertools = "0.13.0"
 crop = "0.4.2"
 anyhow = "1.0.100"
-<<<<<<< HEAD
 zip = "6.0.0"
 
 [dev-dependencies]
 tempfile = "3"
-=======
-
-[dev-dependencies]
 criterion = { version = "0.7", default-features = false }
 
 [[bench]]
 name = "patches"
-harness = false
->>>>>>> eb220d1f
+harness = false